import { useCallback } from 'react'

import { APIRoutes } from '@/api/routes'

import useChatActions from '@/hooks/useChatActions'
import { usePlaygroundStore } from '../store'
import {
  RunEvent,
  RunResponseContent,
  type RunResponse
} from '@/types/playground'
import { constructEndpointUrl } from '@/lib/constructEndpointUrl'
import useAIResponseStream from './useAIResponseStream'
import { ToolCall } from '@/types/playground'
import { useQueryState } from 'nuqs'
import { getJsonMarkdown } from '@/lib/utils'

/**
 * useAIChatStreamHandler is responsible for making API calls and handling the stream response.
 * For now, it only streams message content and updates the messages state.
 */
const useAIChatStreamHandler = () => {
  const setMessages = usePlaygroundStore((state) => state.setMessages)
  const { addMessage, focusChatInput } = useChatActions()
  const [agentId] = useQueryState('agent')
  const [sessionId, setSessionId] = useQueryState('session')
  const selectedEndpoint = usePlaygroundStore((state) => state.selectedEndpoint)
  const setStreamingErrorMessage = usePlaygroundStore(
    (state) => state.setStreamingErrorMessage
  )
  const setIsStreaming = usePlaygroundStore((state) => state.setIsStreaming)
  const setSessionsData = usePlaygroundStore((state) => state.setSessionsData)
  const hasStorage = usePlaygroundStore((state) => state.hasStorage)
  const userId = usePlaygroundStore((state) => state.userId)
  const { streamResponse } = useAIResponseStream()

  const updateMessagesWithErrorState = useCallback(() => {
    setMessages((prevMessages) => {
      const newMessages = [...prevMessages]
      const lastMessage = newMessages[newMessages.length - 1]
      if (lastMessage && lastMessage.role === 'agent') {
        lastMessage.streamingError = true
      }
      return newMessages
    })
  }, [setMessages])

  /**
   * Processes a new tool call and adds it to the message
   * @param toolCall - The tool call to add
   * @param prevToolCalls - The previous tool calls array
   * @returns Updated tool calls array
   */
  const processToolCall = useCallback(
    (toolCall: ToolCall, prevToolCalls: ToolCall[] = []) => {
      const toolCallId =
        toolCall.tool_call_id || `${toolCall.tool_name}-${toolCall.created_at}`

      const existingToolCallIndex = prevToolCalls.findIndex(
        (tc) =>
          (tc.tool_call_id && tc.tool_call_id === toolCall.tool_call_id) ||
          (!tc.tool_call_id &&
            toolCall.tool_name &&
            toolCall.created_at &&
            `${tc.tool_name}-${tc.created_at}` === toolCallId)
      )
      if (existingToolCallIndex >= 0) {
        const updatedToolCalls = [...prevToolCalls]
        updatedToolCalls[existingToolCallIndex] = {
          ...updatedToolCalls[existingToolCallIndex],
          ...toolCall
        }
        return updatedToolCalls
      } else {
        return [...prevToolCalls, toolCall]
      }
    },
    []
  )

  /**
   * Processes tool calls from a chunk, handling both single tool object and tools array formats
   * @param chunk - The chunk containing tool call data
   * @param existingToolCalls - The existing tool calls array
   * @returns Updated tool calls array
   */
  const processChunkToolCalls = useCallback(
    (
      chunk: RunResponseContent | RunResponse,
      existingToolCalls: ToolCall[] = []
    ) => {
      let updatedToolCalls = [...existingToolCalls]
      // Handle new single tool object format
      if (chunk.tool) {
        updatedToolCalls = processToolCall(chunk.tool, updatedToolCalls)
      }
      // Handle legacy tools array format
      if (chunk.tools && chunk.tools.length > 0) {
        for (const toolCall of chunk.tools) {
          updatedToolCalls = processToolCall(toolCall, updatedToolCalls)
        }
      }

      return updatedToolCalls
    },
    [processToolCall]
  )

  const handleStreamResponse = useCallback(
    async (input: string | FormData) => {
      setIsStreaming(true)

      const formData = input instanceof FormData ? input : new FormData()
      if (typeof input === 'string') {
        formData.append('message', input)
      }

      setMessages((prevMessages) => {
        if (prevMessages.length >= 2) {
          const lastMessage = prevMessages[prevMessages.length - 1]
          const secondLastMessage = prevMessages[prevMessages.length - 2]
          if (
            lastMessage.role === 'agent' &&
            lastMessage.streamingError &&
            secondLastMessage.role === 'user'
          ) {
            return prevMessages.slice(0, -2)
          }
        }
        return prevMessages
      })

      addMessage({
        role: 'user',
        content: formData.get('message') as string,
        created_at: Math.floor(Date.now() / 1000)
      })

      addMessage({
        role: 'agent',
        content: '',
        tool_calls: [],
        streamingError: false,
        created_at: Math.floor(Date.now() / 1000) + 1
      })

      let lastContent = ''
      let newSessionId = sessionId
      try {
        const endpointUrl = constructEndpointUrl(selectedEndpoint)

        if (!agentId) return
        const playgroundRunUrl = APIRoutes.AgentRun(endpointUrl).replace(
          '{agent_id}',
          agentId
        )

        formData.append('stream', 'true')
        formData.append('session_id', sessionId ?? '')
        formData.append('user_id', userId)

        await streamResponse({
          apiUrl: playgroundRunUrl,
          requestBody: formData,
          onChunk: (chunk: RunResponse) => {
            if (
              chunk.event === RunEvent.RunStarted ||
              chunk.event === RunEvent.ReasoningStarted
            ) {
              newSessionId = chunk.session_id as string
              setSessionId(chunk.session_id as string)
              if (
                hasStorage &&
                (!sessionId || sessionId !== chunk.session_id) &&
                chunk.session_id
              ) {
                const sessionData = {
                  session_id: chunk.session_id as string,
                  title: formData.get('message') as string,
                  created_at: chunk.created_at
                }
                setSessionsData((prevSessionsData) => {
                  const sessionExists = prevSessionsData?.some(
                    (session) => session.session_id === chunk.session_id
                  )
                  if (sessionExists) {
                    return prevSessionsData
                  }
                  return [sessionData, ...(prevSessionsData ?? [])]
                })
              }
            } else if (chunk.event === RunEvent.ToolCallStarted) {
              setMessages((prevMessages) => {
                const newMessages = [...prevMessages]
                const lastMessage = newMessages[newMessages.length - 1]
                if (lastMessage && lastMessage.role === 'agent') {
                  lastMessage.tool_calls = processChunkToolCalls(
                    chunk,
                    lastMessage.tool_calls
                  )
                }
                return newMessages
              })
            } else if (
              chunk.event === RunEvent.RunResponse ||
              chunk.event === RunEvent.RunResponseContent
            ) {
              setMessages((prevMessages) => {
                const newMessages = [...prevMessages]
                const lastMessage = newMessages[newMessages.length - 1]
                if (
                  lastMessage &&
                  lastMessage.role === 'agent' &&
                  typeof chunk.content === 'string'
                ) {
                  const uniqueContent = chunk.content.replace(lastContent, '')
                  lastMessage.content += uniqueContent
                  lastContent = chunk.content

                  // Handle tool calls streaming
                  lastMessage.tool_calls = processChunkToolCalls(
                    chunk,
                    lastMessage.tool_calls
                  )
                  if (chunk.extra_data?.reasoning_steps) {
                    lastMessage.extra_data = {
                      ...lastMessage.extra_data,
                      reasoning_steps: chunk.extra_data.reasoning_steps
                    }
                  }

                  if (chunk.extra_data?.references) {
                    lastMessage.extra_data = {
                      ...lastMessage.extra_data,
                      references: chunk.extra_data.references
                    }
                  }

                  lastMessage.created_at =
                    chunk.created_at ?? lastMessage.created_at
                  if (chunk.images) {
                    lastMessage.images = chunk.images
                  }
                  if (chunk.videos) {
                    lastMessage.videos = chunk.videos
                  }
                  if (chunk.audio) {
                    lastMessage.audio = chunk.audio
                  }
                } else if (
                  lastMessage &&
                  lastMessage.role === 'agent' &&
                  typeof chunk?.content !== 'string' &&
                  chunk.content !== null
                ) {
                  const jsonBlock = getJsonMarkdown(chunk?.content)

                  lastMessage.content += jsonBlock
                  lastContent = jsonBlock
                } else if (
                  chunk.response_audio?.transcript &&
                  typeof chunk.response_audio?.transcript === 'string'
                ) {
                  const transcript = chunk.response_audio.transcript
                  lastMessage.response_audio = {
                    ...lastMessage.response_audio,
                    transcript:
                      lastMessage.response_audio?.transcript + transcript
                  }
                }
                return newMessages
              })
            } else if (chunk.event === RunEvent.ReasoningCompleted) {
              setMessages((prevMessages) => {
                const newMessages = [...prevMessages]
                const lastMessage = newMessages[newMessages.length - 1]
                if (lastMessage && lastMessage.role === 'agent') {
                  if (chunk.extra_data?.reasoning_steps) {
                    lastMessage.extra_data = {
                      ...lastMessage.extra_data,
                      reasoning_steps: chunk.extra_data.reasoning_steps
                    }
                  }
                }
                return newMessages
              })
            } else if (chunk.event === RunEvent.RunError) {
              updateMessagesWithErrorState()
              const errorContent = chunk.content as string
              setStreamingErrorMessage(errorContent)
              if (hasStorage && newSessionId) {
                setSessionsData(
                  (prevSessionsData) =>
                    prevSessionsData?.filter(
                      (session) => session.session_id !== newSessionId
                    ) ?? null
                )
              }
            } else if (chunk.event === RunEvent.RunCompleted) {
              setMessages((prevMessages) => {
                const newMessages = prevMessages.map((message, index) => {
                  if (
                    index === prevMessages.length - 1 &&
                    message.role === 'agent'
                  ) {
                    let updatedContent: string
                    if (typeof chunk.content === 'string') {
                      updatedContent = chunk.content
                    } else {
                      try {
                        updatedContent = JSON.stringify(chunk.content)
                      } catch {
                        updatedContent = 'Error parsing response'
                      }
                    }
                    return {
                      ...message,
                      content: updatedContent,
                      tool_calls: processChunkToolCalls(
                        chunk,
                        message.tool_calls
                      ),
                      images: chunk.images ?? message.images,
                      videos: chunk.videos ?? message.videos,
                      response_audio: chunk.response_audio,
                      created_at: chunk.created_at ?? message.created_at,
                      extra_data: {
                        reasoning_steps:
                          chunk.extra_data?.reasoning_steps ??
                          message.extra_data?.reasoning_steps,
                        references:
                          chunk.extra_data?.references ??
                          message.extra_data?.references
                      }
                    }
                  }
                  return message
                })
                return newMessages
              })
            }
          },
          onError: (error) => {
            updateMessagesWithErrorState()
            setStreamingErrorMessage(error.message)
            if (hasStorage && newSessionId) {
              setSessionsData(
                (prevSessionsData) =>
                  prevSessionsData?.filter(
                    (session) => session.session_id !== newSessionId
                  ) ?? null
              )
            }
          },
          onComplete: () => {}
        })
      } catch (error) {
        updateMessagesWithErrorState()
        setStreamingErrorMessage(
          error instanceof Error ? error.message : String(error)
        )
        if (hasStorage && newSessionId) {
          setSessionsData(
            (prevSessionsData) =>
              prevSessionsData?.filter(
                (session) => session.session_id !== newSessionId
              ) ?? null
          )
        }
      } finally {
        focusChatInput()
        setIsStreaming(false)
      }
    },
    [
      setMessages,
      addMessage,
      updateMessagesWithErrorState,
      selectedEndpoint,
      streamResponse,
      agentId,
      setStreamingErrorMessage,
      setIsStreaming,
      focusChatInput,
      setSessionsData,
      sessionId,
      setSessionId,
      hasStorage,
<<<<<<< HEAD
      userId
=======
      processChunkToolCalls
>>>>>>> e0a5d304
    ]
  )

  return { handleStreamResponse }
}

export default useAIChatStreamHandler<|MERGE_RESOLUTION|>--- conflicted
+++ resolved
@@ -386,11 +386,7 @@
       sessionId,
       setSessionId,
       hasStorage,
-<<<<<<< HEAD
-      userId
-=======
       processChunkToolCalls
->>>>>>> e0a5d304
     ]
   )
 
