import { clsx, type ClassValue } from 'clsx'
import { twMerge } from 'tailwind-merge'

export function cn(...inputs: ClassValue[]) {
  return twMerge(clsx(inputs))
}

<<<<<<< HEAD
export const truncateText = (text: string, limit: number) => {
  if (text) {
    return text.length > limit ? `${text.slice(0, limit)}..` : text
  }
  return ''
=======
export const isValidUrl = (url: string): boolean => {
  try {
    const parsed = new URL(url)

    const isHttp = parsed.protocol === 'http:' || parsed.protocol === 'https:'

    const hasHost = !!parsed.hostname

    return isHttp && hasHost
  } catch {
    return false
  }
>>>>>>> aaa9d247
}<|MERGE_RESOLUTION|>--- conflicted
+++ resolved
@@ -5,13 +5,13 @@
   return twMerge(clsx(inputs))
 }
 
-<<<<<<< HEAD
 export const truncateText = (text: string, limit: number) => {
   if (text) {
     return text.length > limit ? `${text.slice(0, limit)}..` : text
   }
   return ''
-=======
+}
+
 export const isValidUrl = (url: string): boolean => {
   try {
     const parsed = new URL(url)
@@ -24,5 +24,4 @@
   } catch {
     return false
   }
->>>>>>> aaa9d247
 }