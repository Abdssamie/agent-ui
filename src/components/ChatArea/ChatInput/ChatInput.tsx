"use client";
import { useState } from "react";
import { toast } from "sonner";
import { PlaygroundTextArea } from "./PlaygroundTextArea";
import { Button } from "@/components/ui/button";
import { usePlaygroundStore } from "@/stores/PlaygroundStore";
import useAIChatStreamHandler from "@/hooks/playground/useAIStreamHandler";
import { SendIcon } from "lucide-react";
import { useQueryState } from "nuqs";
// import { useAgentsQuery } from '@/hooks/playground/useAgentsQuery'
const ChatInput = () => {
  const { chatInputRef } = usePlaygroundStore();

  // const [selectedAgent] = useQueryState('agent')
  // const [selectedEndpoint] = useQueryState('endpoint')

  // const { data: agents = [] } = useAgentsQuery(selectedEndpoint)
  const { handleStreamResponse } = useAIChatStreamHandler();
  const [selectedAgent] = useQueryState("agent");
  const setStreamingError = usePlaygroundStore(
    (state) => state.setStreamingError,
  );
  const streamingError = usePlaygroundStore((state) => state.streamingError);
  const [inputMessage, setInputMessage] = useState("");

  const handleSubmit = async () => {
    if (!inputMessage.trim()) return;

    // if (!selectedEndpoint || !selectedAgent) {
    // toast.error('No endpoint or agent selected')
    // return
    // }

    if (streamingError) {
      setStreamingError(false);
    }

    const currentMessage = inputMessage;
    setInputMessage("");

    try {
      await handleStreamResponse(currentMessage);
    } catch (error) {
      toast.error(
        `Error in handleSubmit: ${
          error instanceof Error ? error.message : String(error)
        }`,
      );
    }
  };

  const isDisabled = !selectedAgent;

  return (
    <div className="relative mx-auto flex w-full max-w-2xl justify-center items-center gap-x-2 mb-1 font-inter">
      <PlaygroundTextArea
        placeholder={"Ask anything"}
        value={inputMessage}
        onChange={(e) => setInputMessage(e.target.value)}
        onKeyDown={(e) => {
          if (e.key === "Enter" && !e.shiftKey) {
            e.preventDefault();
            handleSubmit();
          }
        }}
<<<<<<< HEAD
        className="w-full border border-input-border pr-10 text-sm focus:border-input-border bg-primary text-muted"
=======
        className="w-full border border-primary/5 pr-10 text-sm focus:border-primary/5 bg-primaryAccent"
>>>>>>> ab6a5675
        disabled={isDisabled}
        ref={chatInputRef}
      />
      <Button
        onClick={handleSubmit}
        disabled={isDisabled}
        size="icon"
        className="bg-secondary text-primary p-5 rounded-xl"
      >
        <SendIcon className="w-5 h-5" />
      </Button>
    </div>
  );
};

export default ChatInput;<|MERGE_RESOLUTION|>--- conflicted
+++ resolved
@@ -63,11 +63,7 @@
             handleSubmit();
           }
         }}
-<<<<<<< HEAD
-        className="w-full border border-input-border pr-10 text-sm focus:border-input-border bg-primary text-muted"
-=======
-        className="w-full border border-primary/5 pr-10 text-sm focus:border-primary/5 bg-primaryAccent"
->>>>>>> ab6a5675
+        className="w-full border border-input-border pr-10 text-sm focus:border-input-border bg-primaryAccent text-muted"
         disabled={isDisabled}
         ref={chatInputRef}
       />
