'use client'
import { Button } from '@/components/ui/button'
import { AgentSelector } from '@/components/playground/Sidebar/AgentSelector'
import useChatActions from '@/hooks/useChatActions'
import { usePlaygroundStore } from '@/store'
import { motion, AnimatePresence } from 'framer-motion'
import { useState, useEffect } from 'react'
import Icon from '@/components/ui/icon'
import { getProviderIcon } from '@/lib/modelProvider'
import Sessions from './Sessions'
<<<<<<< HEAD
import { truncateText } from '@/lib/utils'
=======
import { isValidUrl } from '@/lib/utils'
import { toast } from 'sonner'
>>>>>>> aaa9d247

const ENDPOINT_PLACEHOLDER = 'NO ENDPOINT ADDED'
const SidebarHeader = () => (
  <div className="flex items-center gap-2">
    <Icon type="agno" size="xs" />
    <span className="text-xs font-medium uppercase text-white">Agent UI</span>
  </div>
)

const NewChatButton = ({
  disabled,
  onClick
}: {
  disabled: boolean
  onClick: () => void
}) => (
  <Button
    onClick={onClick}
    disabled={disabled}
    size="lg"
    className="h-9 w-full rounded-xl bg-primary text-xs font-medium text-background hover:bg-primary/80"
  >
    <Icon type="plus-icon" size="xs" className="text-background" />
    <span className="uppercase">New Chat</span>
  </Button>
)

const ModelDisplay = ({ model }: { model: string }) => (
  <div className="flex h-9 w-full items-center gap-3 rounded-xl border border-primary/15 bg-accent p-3 text-xs font-medium uppercase text-muted">
    {(() => {
      const icon = getProviderIcon(model)
      return icon ? <Icon type={icon} className="shrink-0" size="xs" /> : null
    })()}
    {model}
  </div>
)

const Endpoint = () => {
  const {
    selectedEndpoint,
    isEndpointActive,
    setSelectedEndpoint,
    setIsEndpointLoading
  } = usePlaygroundStore()
  const { loadData, loadHistory } = useChatActions()
  const [isEditing, setIsEditing] = useState(false)
  const [endpointValue, setEndpointValue] = useState('')
  const [isMounted, setIsMounted] = useState(false)
  const [isHovering, setIsHovering] = useState(false)
  const [isRotating, setIsRotating] = useState(false)

  useEffect(() => {
    setEndpointValue(selectedEndpoint)
    setIsMounted(true)
  }, [selectedEndpoint])

  const getStatusColor = (isActive: boolean) =>
    isActive ? 'bg-positive' : 'bg-destructive'

  const handleSave = async () => {
    if (!isValidUrl(endpointValue)) {
      toast.error('Please enter a valid URL')
      return
    }
    const cleanEndpoint = endpointValue.replace(/\/$/, '')
    setIsEndpointLoading(true)
    setSelectedEndpoint(cleanEndpoint)
    setIsEditing(false)
    setIsHovering(false)
  }
<<<<<<< HEAD
=======
  const truncateText = (text: string, maxLength: number = 20) => {
    return text.length > maxLength ? `${text.substring(0, maxLength)}...` : text
  }
>>>>>>> aaa9d247

  const handleCancel = () => {
    setEndpointValue(selectedEndpoint)
    setIsEditing(false)
    setIsHovering(false)
  }

  const handleKeyDown = (e: React.KeyboardEvent<HTMLInputElement>) => {
    if (e.key === 'Enter') {
      handleSave()
    } else if (e.key === 'Escape') {
      handleCancel()
    }
  }

  const handleRefresh = async () => {
    setIsRotating(true)
    const agents = await loadData()
    await loadHistory(agents?.[0]?.value ?? '')
    setTimeout(() => setIsRotating(false), 500)
  }

  return (
    <div className="flex flex-col items-start gap-2">
      <div className="text-xs font-medium uppercase text-primary">Endpoint</div>
      {isEditing ? (
        <div className="flex w-full items-center gap-1">
          <input
            type="text"
            value={endpointValue}
            onChange={(e) => setEndpointValue(e.target.value)}
            onKeyDown={handleKeyDown}
            className="flex h-9 w-full items-center text-ellipsis rounded-xl border border-primary/15 bg-accent p-3 text-xs font-medium text-muted"
            autoFocus
          />
          <Button
            variant="ghost"
            size="icon"
            onClick={handleSave}
            className="hover:cursor-pointer hover:bg-transparent"
          >
            <Icon type="save" size="xs" />
          </Button>
        </div>
      ) : (
        <div className="flex w-full items-center gap-1">
          <motion.div
            className="relative flex h-9 w-full cursor-pointer items-center justify-between rounded-xl border border-primary/15 bg-accent p-3 uppercase"
            onMouseEnter={() => setIsHovering(true)}
            onMouseLeave={() => setIsHovering(false)}
            onClick={() => setIsEditing(true)}
            transition={{ type: 'spring', stiffness: 400, damping: 10 }}
          >
            <AnimatePresence mode="wait">
              {isHovering ? (
                <motion.div
                  key="endpoint-display-hover"
                  className="absolute inset-0 flex items-center justify-center"
                  initial={{ opacity: 0 }}
                  animate={{ opacity: 1 }}
                  exit={{ opacity: 0 }}
                  transition={{ duration: 0.2 }}
                >
                  <p className="flex items-center gap-2 whitespace-nowrap text-xs font-medium text-primary">
                    <Icon type="edit" size="xxs" /> EDIT ENDPOINT
                  </p>
                </motion.div>
              ) : (
                <motion.div
                  key="endpoint-display"
                  className="absolute inset-0 flex items-center justify-between px-3"
                  initial={{ opacity: 0 }}
                  animate={{ opacity: 1 }}
                  exit={{ opacity: 0 }}
                  transition={{ duration: 0.2 }}
                >
                  <p className="text-xs font-medium text-muted">
                    {isMounted
<<<<<<< HEAD
                      ? truncateText(selectedEndpoint, 21)
=======
                      ? truncateText(selectedEndpoint) || ENDPOINT_PLACEHOLDER
>>>>>>> aaa9d247
                      : 'http://localhost:7777'}
                  </p>
                  <div
                    className={`size-2 shrink-0 rounded-full ${getStatusColor(isEndpointActive)}`}
                  />
                </motion.div>
              )}
            </AnimatePresence>
          </motion.div>
          <Button
            variant="ghost"
            size="icon"
            onClick={handleRefresh}
            className="hover:cursor-pointer hover:bg-transparent"
          >
            <motion.div
              key={isRotating ? 'rotating' : 'idle'}
              animate={{ rotate: isRotating ? 360 : 0 }}
              transition={{ duration: 0.5, ease: 'easeInOut' }}
            >
              <Icon type="refresh" size="xs" />
            </motion.div>
          </Button>
        </div>
      )}
    </div>
  )
}

const Sidebar = () => {
  const [isCollapsed, setIsCollapsed] = useState(false)
  const { clearChat, focusChatInput, loadData } = useChatActions()
  const {
    messages,
    selectedEndpoint,
    isEndpointActive,
    selectedModel,
    hydrated
  } = usePlaygroundStore()
  const [isMounted, setIsMounted] = useState(false)

  useEffect(() => {
    setIsMounted(true)
    if (hydrated) loadData()
  }, [selectedEndpoint, loadData, hydrated])

  const handleNewChat = () => {
    clearChat()
    focusChatInput()
  }
  return (
    <motion.aside
      className="relative flex h-screen shrink-0 grow-0 flex-col gap-y-3 overflow-hidden px-2 py-3 font-dmmono"
      initial={{ width: isCollapsed ? '2.5rem' : '16rem' }}
      animate={{ width: isCollapsed ? '2.5rem' : '16rem' }}
      transition={{
        type: 'spring',
        stiffness: 300,
        damping: 30
      }}
    >
      <motion.button
        onClick={() => setIsCollapsed(!isCollapsed)}
        className="absolute right-2 top-2 z-10 p-1"
        aria-label={isCollapsed ? 'Expand sidebar' : 'Collapse sidebar'}
        type="button"
        whileTap={{ scale: 0.95 }}
      >
        <Icon
          type="sheet"
          size="xs"
          className={`transform ${isCollapsed ? 'rotate-180' : 'rotate-0'}`}
        />
      </motion.button>
      <AnimatePresence>
        {!isCollapsed && (
          <motion.div
            className="w-60 space-y-5"
            initial={{ opacity: 0, x: -20 }}
            animate={{ opacity: 1, x: 0 }}
            exit={{ opacity: 0, x: -20 }}
            transition={{ duration: 0.3, ease: 'easeInOut' }}
          >
            <SidebarHeader />
            <NewChatButton
              disabled={messages.length === 0}
              onClick={handleNewChat}
            />
            {isMounted && (
              <>
                <Endpoint />
                {isEndpointActive && (
                  <motion.div
                    className="flex flex-col items-start gap-2"
                    initial={{ opacity: 0 }}
                    animate={{ opacity: 1 }}
                    transition={{ duration: 0.5, ease: 'easeInOut' }}
                  >
                    <div className="text-xs font-medium uppercase text-primary">
                      Agent
                    </div>
                    <AgentSelector />
                    {selectedModel && <ModelDisplay model={selectedModel} />}
                  </motion.div>
                )}
              </>
            )}
            <Sessions />
          </motion.div>
        )}
      </AnimatePresence>
    </motion.aside>
  )
}

export default Sidebar<|MERGE_RESOLUTION|>--- conflicted
+++ resolved
@@ -8,12 +8,9 @@
 import Icon from '@/components/ui/icon'
 import { getProviderIcon } from '@/lib/modelProvider'
 import Sessions from './Sessions'
-<<<<<<< HEAD
-import { truncateText } from '@/lib/utils'
-=======
 import { isValidUrl } from '@/lib/utils'
 import { toast } from 'sonner'
->>>>>>> aaa9d247
+import { truncateText } from '@/lib/utils'
 
 const ENDPOINT_PLACEHOLDER = 'NO ENDPOINT ADDED'
 const SidebarHeader = () => (
@@ -84,12 +81,6 @@
     setIsEditing(false)
     setIsHovering(false)
   }
-<<<<<<< HEAD
-=======
-  const truncateText = (text: string, maxLength: number = 20) => {
-    return text.length > maxLength ? `${text.substring(0, maxLength)}...` : text
-  }
->>>>>>> aaa9d247
 
   const handleCancel = () => {
     setEndpointValue(selectedEndpoint)
@@ -168,11 +159,7 @@
                 >
                   <p className="text-xs font-medium text-muted">
                     {isMounted
-<<<<<<< HEAD
-                      ? truncateText(selectedEndpoint, 21)
-=======
-                      ? truncateText(selectedEndpoint) || ENDPOINT_PLACEHOLDER
->>>>>>> aaa9d247
+                      ? truncateText(selectedEndpoint, 21) || ENDPOINT_PLACEHOLDER
                       : 'http://localhost:7777'}
                   </p>
                   <div
