import { create } from 'zustand'
import { persist, createJSONStorage } from 'zustand/middleware'

import {
  type PlaygroundChatMessage,
  type SessionEntry
} from '@/types/playground'

interface Agent {
  value: string
  label: string
  model: {
    provider: string
  }
}

interface PlaygroundStore {
  streamingErrorMessage: string
  setStreamingErrorMessage: (streamingErrorMessage: string) => void
  endpoints: {
    endpoint: string
    id_playground_endpoint: string
  }[]
  setEndpoints: (
    endpoints: {
<<<<<<< HEAD
      endpoint: string;
      id_playground_endpoint: string;
    }[]
  ) => void;
  isStreaming: boolean;
  setIsStreaming: (isStreaming: boolean) => void;
  isEndpointActive: boolean;
  setIsEndpointActive: (isActive: boolean) => void;
  isEndpointLoading: boolean;
  setIsEndpointLoading: (isLoading: boolean) => void;
  messages: PlaygroundChatMessage[];
=======
      endpoint: string
      id_playground_endpoint: string
    }[]
  ) => void
  isStreaming: boolean
  setIsStreaming: (isStreaming: boolean) => void
  isEndpointActive: boolean
  setIsEndpointActive: (isActive: boolean) => void
  isEndpointLoading: boolean
  setIsEndpointLoading: (isLoading: boolean) => void
  messages: PlaygroundChatMessage[]
>>>>>>> b4596b6d
  setMessages: (
    messages:
      | PlaygroundChatMessage[]
      | ((prevMessages: PlaygroundChatMessage[]) => PlaygroundChatMessage[])
<<<<<<< HEAD
  ) => void;
=======
  ) => void
>>>>>>> b4596b6d

  chatInputRef: React.RefObject<HTMLTextAreaElement | null>
  selectedEndpoint: string
  setSelectedEndpoint: (selectedEndpoint: string) => void

  agents: Agent[]
  setAgents: (agents: Agent[]) => void

  selectedModel: string
  setSelectedModel: (model: string) => void
  historyData: SessionEntry[] | null
  setHistoryData: (
    historyData:
      | SessionEntry[]
      | ((prevHistory: SessionEntry[] | null) => SessionEntry[] | null)
<<<<<<< HEAD
  ) => void;
=======
  ) => void
>>>>>>> b4596b6d
}

export const usePlaygroundStore = create<PlaygroundStore>()(
  persist(
    (set) => ({
      streamingErrorMessage: '',
      setStreamingErrorMessage: (streamingErrorMessage) =>
        set(() => ({ streamingErrorMessage })),
      endpoints: [],
      setEndpoints: (endpoints) => set(() => ({ endpoints })),
      isStreaming: false,
      setIsStreaming: (isStreaming) => set(() => ({ isStreaming })),
      isEndpointActive: false,
      setIsEndpointActive: (isActive) =>
        set(() => ({ isEndpointActive: isActive })),
      isEndpointLoading: true,
      setIsEndpointLoading: (isLoading) =>
        set(() => ({ isEndpointLoading: isLoading })),
      messages: [],
      setMessages: (messages) =>
        set((state) => ({
          messages:
            typeof messages === 'function' ? messages(state.messages) : messages
        })),

      chatInputRef: { current: null },
      selectedEndpoint: 'http://localhost:7777',
      setSelectedEndpoint: (selectedEndpoint) =>
        set(() => ({ selectedEndpoint })),

      agents: [],
      setAgents: (agents) => set({ agents }),
      historyData: null,
      setHistoryData: (historyData) =>
        set((state) => ({
          historyData:
            typeof historyData === 'function'
              ? historyData(state.historyData)
              : historyData
        })),

      selectedModel: '',
      setSelectedModel: (selectedModel) => set(() => ({ selectedModel }))
    }),
    {
      name: 'endpoint-storage',
      storage: createJSONStorage(() => localStorage),
      partialize: (state) => ({
<<<<<<< HEAD
        selectedEndpoint: state.selectedEndpoint,
      })
    }
  )
);
=======
        selectedEndpoint: state.selectedEndpoint
      })
    }
  )
)
>>>>>>> b4596b6d
<|MERGE_RESOLUTION|>--- conflicted
+++ resolved
@@ -23,19 +23,6 @@
   }[]
   setEndpoints: (
     endpoints: {
-<<<<<<< HEAD
-      endpoint: string;
-      id_playground_endpoint: string;
-    }[]
-  ) => void;
-  isStreaming: boolean;
-  setIsStreaming: (isStreaming: boolean) => void;
-  isEndpointActive: boolean;
-  setIsEndpointActive: (isActive: boolean) => void;
-  isEndpointLoading: boolean;
-  setIsEndpointLoading: (isLoading: boolean) => void;
-  messages: PlaygroundChatMessage[];
-=======
       endpoint: string
       id_playground_endpoint: string
     }[]
@@ -47,16 +34,11 @@
   isEndpointLoading: boolean
   setIsEndpointLoading: (isLoading: boolean) => void
   messages: PlaygroundChatMessage[]
->>>>>>> b4596b6d
   setMessages: (
     messages:
       | PlaygroundChatMessage[]
       | ((prevMessages: PlaygroundChatMessage[]) => PlaygroundChatMessage[])
-<<<<<<< HEAD
-  ) => void;
-=======
   ) => void
->>>>>>> b4596b6d
 
   chatInputRef: React.RefObject<HTMLTextAreaElement | null>
   selectedEndpoint: string
@@ -72,11 +54,7 @@
     historyData:
       | SessionEntry[]
       | ((prevHistory: SessionEntry[] | null) => SessionEntry[] | null)
-<<<<<<< HEAD
-  ) => void;
-=======
   ) => void
->>>>>>> b4596b6d
 }
 
 export const usePlaygroundStore = create<PlaygroundStore>()(
@@ -125,16 +103,8 @@
       name: 'endpoint-storage',
       storage: createJSONStorage(() => localStorage),
       partialize: (state) => ({
-<<<<<<< HEAD
-        selectedEndpoint: state.selectedEndpoint,
-      })
-    }
-  )
-);
-=======
         selectedEndpoint: state.selectedEndpoint
       })
     }
   )
-)
->>>>>>> b4596b6d
+)